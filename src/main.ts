--- conflicted
+++ resolved
@@ -60,7 +60,6 @@
      */
     const updateDisplay = (resetModes: boolean = false) => {
       if (currentArmy) {
-<<<<<<< HEAD
         // Get scenario re-rolls from dropdowns
         const scenarioRerolls: RerollConfig = {
           hits: rerollHitsSelect.value as RerollType,
@@ -70,15 +69,11 @@
         // Get target FNP value
         const targetFNP = parseInt(targetFNPSelect.value) || undefined;
 
-        // Reset active weapon modes when updating display
-        activeWeaponModes = new Map();
-=======
         // Reset weapon modes only when loading a new army
         if (resetModes) {
           activeWeaponModes.clear();
         }
 
->>>>>>> 4fd3b12d
         displayAnalysisResults(
           currentArmy,
           parseInt(toughnessSelect.value),
