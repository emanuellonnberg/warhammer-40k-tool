/**
 * UI display and rendering logic
 */

import type { Army, Unit, Weapon, SortColumn, SortDirection, RerollConfig } from '../types';
import { calculateUnitDamage } from '../calculators/damage';
import { calculateUnitEfficiency } from '../calculators/efficiency';
import { calculateWeaponDamage } from '../calculators/damage';
import { getWeaponType, isOneTimeWeapon } from '../utils/weapon';
import { getEfficiencyClass } from '../utils/styling';
import { generateCalculationTooltip, initializeTooltips } from './tooltip';

/**
 * Check if two weapons have identical characteristics
 */
function weaponsAreIdentical(w1: Weapon, w2: Weapon): boolean {
  const chars1 = w1.characteristics;
  const chars2 = w2.characteristics;

  // Compare all characteristics
  const keys = new Set([...Object.keys(chars1), ...Object.keys(chars2)]);
  for (const key of keys) {
    if (chars1[key] !== chars2[key]) {
      return false;
    }
  }

  // Also check if they have the same type
  return w1.type === w2.type;
}

/**
 * Combine identical weapons by summing their counts
 */
function combineIdenticalWeapons(weapons: Weapon[]): Weapon[] {
  if (weapons.length <= 1) return weapons;

  // Check if all weapons are identical
  const allIdentical = weapons.every(w => weaponsAreIdentical(w, weapons[0]));

  if (allIdentical) {
    // Combine into a single weapon with summed count and models_with_weapon
    const combined: Weapon = {
      ...weapons[0],
      count: weapons.reduce((sum, w) => sum + w.count, 0),
      models_with_weapon: weapons.reduce((sum, w) => sum + w.models_with_weapon, 0)
    };
    return [combined];
  }

  return weapons;
}

// Global variables to track current sort state
let currentSortColumn: SortColumn = 'efficiency';
let currentSortDirection: SortDirection = 'desc';

/**
 * Display analysis results in the HTML
 */
export function displayAnalysisResults(
  army: Army,
  targetToughness: number,
  useOvercharge: boolean = false,
  activeWeaponModes?: Map<string, Map<string, number>>,
  includeOneTimeWeapons: boolean = false,
  optimalRange: boolean = true,
  scenarioRerolls?: RerollConfig,
  targetFNP?: number
): void {
  const resultsDiv = document.getElementById('analysis-results');
  if (!resultsDiv) return;

  resultsDiv.innerHTML = '';

  // Create a map to store active weapon modes for each unit if not provided
  const weaponModes = activeWeaponModes || new Map<string, Map<string, number>>();

  // Sort units by current sorting criteria
  const sortedUnits = [...army.units].sort((a, b) => {
    let aValue, bValue;

    switch (currentSortColumn) {
      case 'name':
        aValue = a.name;
        bValue = b.name;
        return currentSortDirection === 'asc'
          ? String(aValue).localeCompare(String(bValue))
          : String(bValue).localeCompare(String(aValue));
      case 'points':
        aValue = a.points;
        bValue = b.points;
        break;
      case 'efficiency':
        aValue = calculateUnitEfficiency(a, targetToughness, useOvercharge, includeOneTimeWeapons, optimalRange, weaponModes.get(a.id));
        bValue = calculateUnitEfficiency(b, targetToughness, useOvercharge, includeOneTimeWeapons, optimalRange, weaponModes.get(b.id));
        break;
      case 'dpp':
        aValue = calculateUnitDamage(a, targetToughness, useOvercharge, weaponModes.get(a.id), includeOneTimeWeapons, optimalRange, [], 1, false, null, scenarioRerolls, targetFNP).total / a.points;
        bValue = calculateUnitDamage(b, targetToughness, useOvercharge, weaponModes.get(b.id), includeOneTimeWeapons, optimalRange, [], 1, false, null, scenarioRerolls, targetFNP).total / b.points;
        break;
      case 'rangeddpp':
        aValue = calculateUnitDamage(a, targetToughness, useOvercharge, weaponModes.get(a.id), includeOneTimeWeapons, optimalRange, [], 1, false, null, scenarioRerolls, targetFNP).ranged / a.points;
        bValue = calculateUnitDamage(b, targetToughness, useOvercharge, weaponModes.get(b.id), includeOneTimeWeapons, optimalRange, [], 1, false, null, scenarioRerolls, targetFNP).ranged / b.points;
        break;
      case 'meleedpp':
        aValue = calculateUnitDamage(a, targetToughness, useOvercharge, weaponModes.get(a.id), includeOneTimeWeapons, optimalRange, [], 1, false, null, scenarioRerolls, targetFNP).melee / a.points;
        bValue = calculateUnitDamage(b, targetToughness, useOvercharge, weaponModes.get(b.id), includeOneTimeWeapons, optimalRange, [], 1, false, null, scenarioRerolls, targetFNP).melee / b.points;
        break;
      case 'ranged':
        aValue = calculateUnitDamage(a, targetToughness, useOvercharge, weaponModes.get(a.id), includeOneTimeWeapons, optimalRange, [], 1, false, null, scenarioRerolls, targetFNP).ranged;
        bValue = calculateUnitDamage(b, targetToughness, useOvercharge, weaponModes.get(b.id), includeOneTimeWeapons, optimalRange, [], 1, false, null, scenarioRerolls, targetFNP).ranged;
        break;
      case 'melee':
        aValue = calculateUnitDamage(a, targetToughness, useOvercharge, weaponModes.get(a.id), includeOneTimeWeapons, optimalRange, [], 1, false, null, scenarioRerolls, targetFNP).melee;
        bValue = calculateUnitDamage(b, targetToughness, useOvercharge, weaponModes.get(b.id), includeOneTimeWeapons, optimalRange, [], 1, false, null, scenarioRerolls, targetFNP).melee;
        break;
      case 'pistol':
        aValue = calculateUnitDamage(a, targetToughness, useOvercharge, weaponModes.get(a.id), includeOneTimeWeapons, optimalRange, [], 1, false, null, scenarioRerolls, targetFNP).pistol;
        bValue = calculateUnitDamage(b, targetToughness, useOvercharge, weaponModes.get(b.id), includeOneTimeWeapons, optimalRange, [], 1, false, null, scenarioRerolls, targetFNP).pistol;
        break;
      case 'onetime':
        aValue = calculateUnitDamage(a, targetToughness, useOvercharge, weaponModes.get(a.id), includeOneTimeWeapons, optimalRange, [], 1, false, null, scenarioRerolls, targetFNP).onetime;
        bValue = calculateUnitDamage(b, targetToughness, useOvercharge, weaponModes.get(b.id), includeOneTimeWeapons, optimalRange, [], 1, false, null, scenarioRerolls, targetFNP).onetime;
        break;
      default:
        aValue = calculateUnitEfficiency(a, targetToughness, useOvercharge, includeOneTimeWeapons, optimalRange, weaponModes.get(a.id));
        bValue = calculateUnitEfficiency(b, targetToughness, useOvercharge, includeOneTimeWeapons, optimalRange, weaponModes.get(b.id));
    }

    if (typeof aValue === 'string' && typeof bValue === 'string') {
      return currentSortDirection === 'asc'
        ? String(aValue).localeCompare(String(bValue))
        : String(bValue).localeCompare(String(aValue));
    }

    return currentSortDirection === 'asc'
      ? (aValue as number) - (bValue as number)
      : (bValue as number) - (aValue as number);
  });

  // Create summary table
  const summaryTable = createSummaryTable(sortedUnits, targetToughness, useOvercharge, weaponModes, includeOneTimeWeapons, optimalRange, scenarioRerolls, targetFNP);
  resultsDiv.appendChild(summaryTable);

  // Create unit cards
  for (const unit of sortedUnits) {
    const unitCard = createUnitCard(unit, targetToughness, useOvercharge, weaponModes, includeOneTimeWeapons, optimalRange, army, scenarioRerolls, targetFNP);
    resultsDiv.appendChild(unitCard);
  }

  // Initialize tooltips for all elements with data-tooltip attribute
  initializeTooltips();
}

/**
 * Create summary table element
 */
function createSummaryTable(
  sortedUnits: Unit[],
  targetToughness: number,
  useOvercharge: boolean,
  weaponModes: Map<string, Map<string, number>>,
  includeOneTimeWeapons: boolean,
  optimalRange: boolean,
  scenarioRerolls?: RerollConfig,
  targetFNP?: number
): HTMLElement {
  const summaryTable = document.createElement('div');
  summaryTable.className = 'card mb-4';
  summaryTable.innerHTML = `
    <div class="card-body">
      <h5 class="card-title">Unit Summary</h5>
      <div class="table-responsive">
        <table class="table table-sm">
          <thead>
            <tr>
              <th class="sortable" data-sort="name">Unit</th>
              <th class="sortable" data-sort="points">Points</th>
              <th class="sortable" data-sort="efficiency">Total D/Point</th>
              <th class="sortable" data-sort="rangeddpp">Ranged D/Point</th>
              <th class="sortable" data-sort="meleedpp">Melee D/Point</th>
              <th class="sortable" data-sort="ranged">Ranged</th>
              <th class="sortable" data-sort="melee">Melee</th>
              <th class="sortable" data-sort="pistol">Pistol</th>
              ${includeOneTimeWeapons ? '<th class="sortable" data-sort="onetime">One-Time</th>' : ''}
            </tr>
          </thead>
          <tbody>
            ${sortedUnits.map(unit => {
              // Get existing unit modes or create new if not exists (preserves toggle states)
              let unitModes = weaponModes.get(unit.id);
              if (!unitModes) {
                unitModes = new Map<string, number>();
                weaponModes.set(unit.id, unitModes);
              }

              // Group weapons by base name
              const weaponGroups = new Map<string, Weapon[]>();
              unit.weapons.forEach(weapon => {
                const baseName = weapon.base_name || weapon.name.replace(' - standard', '').replace(' - overcharge', '');
                if (!weaponGroups.has(baseName)) {
                  weaponGroups.set(baseName, []);
                }
                weaponGroups.get(baseName)!.push(weapon);
              });

              // Combine identical weapons within each group
              weaponGroups.forEach((weapons, baseName) => {
                weaponGroups.set(baseName, combineIdenticalWeapons(weapons));
              });

              // Set initial active modes (only if not already set)
              weaponGroups.forEach((weapons, baseName) => {
                if (weapons.length > 1 && !unitModes!.has(baseName)) {
                  unitModes!.set(baseName, 0);
                }
              });

<<<<<<< HEAD
              const efficiency = calculateUnitEfficiency(unit, targetToughness, useOvercharge, includeOneTimeWeapons, optimalRange);
              const damage = calculateUnitDamage(unit, targetToughness, useOvercharge, unitModes, includeOneTimeWeapons, optimalRange, [], 1, false, null, scenarioRerolls, targetFNP);
=======
              const efficiency = calculateUnitEfficiency(unit, targetToughness, useOvercharge, includeOneTimeWeapons, optimalRange, unitModes);
              const damage = calculateUnitDamage(unit, targetToughness, useOvercharge, unitModes, includeOneTimeWeapons, optimalRange);
>>>>>>> 4fd3b12d
              const damagePerPoint = damage.total / unit.points;
              const rangedDamagePerPoint = damage.ranged / unit.points;
              const meleeDamagePerPoint = damage.melee / unit.points;
              return `
                <tr data-unit-id="${unit.id}"
                    data-name="${unit.name}"
                    data-points="${unit.points}"
                    data-efficiency="${efficiency}"
                    data-dpp="${damagePerPoint}"
                    data-rangeddpp="${rangedDamagePerPoint}"
                    data-meleedpp="${meleeDamagePerPoint}"
                    data-ranged="${damage.ranged}"
                    data-melee="${damage.melee}"
                    data-pistol="${damage.pistol}"
                    ${includeOneTimeWeapons ? `data-onetime="${damage.onetime}"` : ''}>
                  <td><a href="#unit-${unit.id}" class="unit-link">${unit.name}</a></td>
                  <td>${unit.points}</td>
                  <td class="calculation-tooltip ${getEfficiencyClass(efficiency)}" data-tooltip="Total Damage per Point&#10;${damage.total.toFixed(1)} damage ÷ ${unit.points} points = ${efficiency.toFixed(3)}">
                    ${efficiency.toFixed(3)}
                  </td>
                  <td class="calculation-tooltip ${getEfficiencyClass(rangedDamagePerPoint)}" data-tooltip="Ranged Damage per Point&#10;${damage.ranged.toFixed(1)} ranged damage ÷ ${unit.points} points = ${rangedDamagePerPoint.toFixed(3)}">
                    ${rangedDamagePerPoint.toFixed(3)}
                  </td>
                  <td class="calculation-tooltip ${getEfficiencyClass(meleeDamagePerPoint)}" data-tooltip="Melee Damage per Point&#10;${damage.melee.toFixed(1)} melee damage ÷ ${unit.points} points = ${meleeDamagePerPoint.toFixed(3)}">
                    ${meleeDamagePerPoint.toFixed(3)}
                  </td>
                  <td>${damage.ranged.toFixed(1)}</td>
                  <td>${damage.melee.toFixed(1)}</td>
                  <td>${damage.pistol.toFixed(1)}</td>
                  ${includeOneTimeWeapons ? `<td>${damage.onetime.toFixed(1)}</td>` : ''}
                </tr>
              `;
            }).join('')}
          </tbody>
        </table>
      </div>
    </div>
  `;

  // Add sorting functionality
  const table = summaryTable.querySelector('table');
  if (table) {
    addTableSortHandlers(table);
  }

  return summaryTable;
}

/**
 * Add sorting handlers to table
 */
function addTableSortHandlers(table: HTMLTableElement): void {
  const headers = table.querySelectorAll('th.sortable');

  // Add sort indicators to headers based on current sort
  headers.forEach(header => {
    const sortBy = header.getAttribute('data-sort');
    if (sortBy === currentSortColumn) {
      header.setAttribute('data-direction', currentSortDirection);
      header.textContent = (header.textContent || '').replace(/[↑↓]$/, '') + (currentSortDirection === 'asc' ? ' ↑' : ' ↓');
    }
  });

  // Add click handlers
  headers.forEach(header => {
    header.addEventListener('click', () => {
      const sortBy = header.getAttribute('data-sort');
      if (!sortBy) return;

      const tbody = table.querySelector('tbody');
      if (!tbody) return;

      // If already sorting by this column, toggle direction
      if (sortBy === currentSortColumn) {
        currentSortDirection = currentSortDirection === 'asc' ? 'desc' : 'asc';
      } else {
        // New column, default to descending for most columns and ascending for name
        currentSortColumn = sortBy as SortColumn;
        currentSortDirection = sortBy === 'name' ? 'asc' : 'desc';
      }

      // Update sort direction indicators
      headers.forEach(h => {
        h.textContent = (h.textContent || '').replace(/[↑↓]$/, '');
        h.removeAttribute('data-direction');
      });

      header.textContent = (header.textContent || '').replace(/[↑↓]$/, '') + (currentSortDirection === 'asc' ? ' ↑' : ' ↓');
      header.setAttribute('data-direction', currentSortDirection);

      // Sort rows
      const rows = Array.from(tbody.querySelectorAll('tr'));
      rows.sort((a, b) => {
        const aValue = a.getAttribute(`data-${sortBy}`);
        const bValue = b.getAttribute(`data-${sortBy}`);

        if (!aValue || !bValue) return 0;

        if (sortBy === 'name') {
          return currentSortDirection === 'asc'
            ? String(aValue).localeCompare(String(bValue))
            : String(bValue).localeCompare(String(aValue));
        }

        const aNum = parseFloat(aValue);
        const bNum = parseFloat(bValue);

        return currentSortDirection === 'asc'
          ? aNum - bNum
          : bNum - aNum;
      });

      // Reorder rows
      rows.forEach(row => tbody.appendChild(row));
    });
  });
}

/**
 * Create unit card element
 */
function createUnitCard(
  unit: Unit,
  targetToughness: number,
  useOvercharge: boolean,
  weaponModes: Map<string, Map<string, number>>,
  includeOneTimeWeapons: boolean,
  optimalRange: boolean,
  army: Army,
  scenarioRerolls?: RerollConfig,
  targetFNP?: number
): HTMLElement {
  const unitModes = weaponModes.get(unit.id);
<<<<<<< HEAD
  const unitDamage = calculateUnitDamage(unit, targetToughness, useOvercharge, unitModes, includeOneTimeWeapons, optimalRange, [], 1, false, null, scenarioRerolls, targetFNP);
=======
  const unitEfficiency = calculateUnitEfficiency(unit, targetToughness, useOvercharge, includeOneTimeWeapons, optimalRange, unitModes);
  const unitDamage = calculateUnitDamage(unit, targetToughness, useOvercharge, unitModes, includeOneTimeWeapons, optimalRange);
>>>>>>> 4fd3b12d
  const damagePerPoint = unitDamage.total / unit.points;
  const rangedDamagePerPoint = unitDamage.ranged / unit.points;
  const meleeDamagePerPoint = unitDamage.melee / unit.points;

  const unitCard = document.createElement('div');
  unitCard.className = 'card unit-card';
  unitCard.setAttribute('data-unit-id', unit.id);
  unitCard.id = `unit-${unit.id}`;

  // Group weapons by base name to handle standard/overcharge variants
  const weaponGroups = new Map<string, Weapon[]>();
  unit.weapons.forEach(weapon => {
    const baseName = weapon.base_name || weapon.name.replace(' - standard', '').replace(' - overcharge', '');
    if (!weaponGroups.has(baseName)) {
      weaponGroups.set(baseName, []);
    }
    weaponGroups.get(baseName)!.push(weapon);
  });

  // Combine identical weapons within each group
  weaponGroups.forEach((weapons, baseName) => {
    weaponGroups.set(baseName, combineIdenticalWeapons(weapons));
  });

  // Build weapon list HTML
  const weaponListHTML = Array.from(weaponGroups.entries()).map(([baseName, weapons], index) => {
    return buildWeaponHTML(baseName, weapons, index, unit, targetToughness, useOvercharge, includeOneTimeWeapons, optimalRange, unitModes, scenarioRerolls, targetFNP);
  }).join('');

  // Build weapon stats table HTML
  const weaponStatsHTML = Array.from(weaponGroups.entries()).map(([baseName, weapons]) => {
    return buildWeaponStatsHTML(baseName, weapons, includeOneTimeWeapons);
  }).join('');

  unitCard.innerHTML = `
    <div class="card-body">
      <h5 class="card-title">${unit.name}</h5>
      <p class="card-text">
        Points: ${unit.points}
      </p>
      <p class="card-text">
        Total Damage per Point:
        <span class="efficiency-value ${getEfficiencyClass(unitEfficiency)}" data-stat="total-dpp">
          ${unitEfficiency.toFixed(3)}
        </span>
      </p>
      <p class="card-text">
        Total Damage:
        <span class="damage-value" data-stat="total-damage">
          ${unitDamage.total.toFixed(1)}
        </span>
        <br>
        <small class="text-muted">
          Ranged D/Point:
          <span class="efficiency-value ${getEfficiencyClass(rangedDamagePerPoint)}" data-stat="ranged-dpp">
            ${rangedDamagePerPoint.toFixed(3)}
          </span>
          <br>
          Melee D/Point:
          <span class="efficiency-value ${getEfficiencyClass(meleeDamagePerPoint)}" data-stat="melee-dpp">
            ${meleeDamagePerPoint.toFixed(3)}
          </span>
        </small>
        <br>
        <small class="text-muted" data-stat="damage-breakdown">
          Ranged: ${unitDamage.ranged.toFixed(1)} |
          Melee: ${unitDamage.melee.toFixed(1)} |
          Pistol: ${unitDamage.pistol.toFixed(1)}
          ${includeOneTimeWeapons && unitDamage.onetime > 0 ? `| One-Time: ${unitDamage.onetime.toFixed(1)}` : ''}
        </small>
      </p>
      <div class="weapon-list">
        <h6>Weapons:</h6>
        ${weaponListHTML}
      </div>
      <div class="weapon-details mt-3">
        <h6>Weapon Stats:</h6>
        <div class="table-responsive">
          <table class="table table-sm table-striped">
            <thead>
              <tr>
                <th>Weapon</th>
                <th>Range</th>
                <th>A</th>
                <th>BS</th>
                <th>S</th>
                <th>AP</th>
                <th>D</th>
                <th>Keywords</th>
              </tr>
            </thead>
            <tbody>
              ${weaponStatsHTML}
            </tbody>
          </table>
        </div>
      </div>
    </div>
  `;

  return unitCard;
}

/**
 * Build weapon HTML for weapon list
 */
function buildWeaponHTML(
  baseName: string,
  weapons: Weapon[],
  index: number,
  unit: Unit,
  targetToughness: number,
  useOvercharge: boolean,
  includeOneTimeWeapons: boolean,
  optimalRange: boolean,
  unitModes?: Map<string, number>,
  scenarioRerolls?: RerollConfig,
  targetFNP?: number
): string {
  // Skip weapons that should be excluded based on settings
  if (!includeOneTimeWeapons && weapons.some(w => isOneTimeWeapon(w))) {
    return '';
  }

  const standardWeapon = weapons.find(w => w.name.includes('standard') || !w.name.includes('overcharge'));
  const overchargeWeapon = weapons.find(w => w.name.includes('overcharge'));

  if (standardWeapon && overchargeWeapon) {
    // Weapon has standard/overcharge modes
    const standardDamage = calculateWeaponDamage(standardWeapon, targetToughness, false, includeOneTimeWeapons, optimalRange, [], 1, false, null, unit.unitRerolls, scenarioRerolls, targetFNP);
    const overchargeDamage = calculateWeaponDamage(overchargeWeapon, targetToughness, true, includeOneTimeWeapons, optimalRange, [], 1, false, null, unit.unitRerolls, scenarioRerolls, targetFNP);
    const weaponType = getWeaponType(standardWeapon);
    const isOneTime = isOneTimeWeapon(standardWeapon);

    return `
      <div class="weapon-entry" data-weapon-type="overcharge" data-base-name="${baseName}">
        <p class="mb-1">
          ${baseName} (${standardWeapon.count})
          <span class="weapon-type ${weaponType}">[${weaponType}]</span>
          ${isOneTime ? '<span class="one-time-weapon">[One-Time]</span>' : ''}:
          <br>
          <span class="${!useOvercharge ? 'active-mode' : 'inactive-mode'}">
            Standard:
            <span class="calculation-tooltip efficiency-value ${getEfficiencyClass(standardDamage)}" data-tooltip="${generateCalculationTooltip(standardWeapon, targetToughness, false, optimalRange, unit.unitRerolls, scenarioRerolls, targetFNP)}">
              ${standardDamage.toFixed(3)}
            </span>
            <span class="damage-value">
              (${standardDamage.toFixed(1)} dmg)
            </span>
          </span>
          <br>
          <span class="${useOvercharge ? 'active-mode' : 'inactive-mode'}">
            Overcharge:
            <span class="calculation-tooltip efficiency-value ${getEfficiencyClass(overchargeDamage)}" data-tooltip="${generateCalculationTooltip(overchargeWeapon, targetToughness, true, optimalRange, unit.unitRerolls, scenarioRerolls, targetFNP)}">
              ${overchargeDamage.toFixed(3)}
            </span>
            <span class="damage-value">
              (${overchargeDamage.toFixed(1)} dmg)
            </span>
          </span>
        </p>
      </div>
    `;
  } else if (weapons.length > 1) {
    // Weapon has multiple modes
    const weaponType = getWeaponType(weapons[0]);
    const activeMode = unitModes?.get(baseName) || 0;
    const isOneTime = isOneTimeWeapon(weapons[0]);
    const weaponId = `weapon-${unit.id}-${index}`;

    const modesHTML = weapons.map((weapon, modeIndex) => {
      const damage = calculateWeaponDamage(weapon, targetToughness, false, includeOneTimeWeapons, optimalRange, [], 1, false, null, unit.unitRerolls, scenarioRerolls, targetFNP);
      const modeName = weapon.name.replace(baseName, '').replace(/^[ -]+/, '') || 'Mode ' + (modeIndex + 1);
      return `
        <span class="weapon-mode ${modeIndex === activeMode ? 'active-mode' : 'inactive-mode'}"
              data-mode-index="${modeIndex}">
          ${modeName}:
          <span class="calculation-tooltip efficiency-value ${getEfficiencyClass(damage)}" data-tooltip="${generateCalculationTooltip(weapon, targetToughness, false, optimalRange, unit.unitRerolls, scenarioRerolls, targetFNP)}">
            ${damage.toFixed(3)}
          </span>
          <span class="damage-value">
            (${damage.toFixed(1)} dmg)
          </span>
        </span>
      `;
    }).join('<br>');

    return `
      <div class="weapon-entry" data-weapon-type="multi" data-unit-id="${unit.id}" data-weapon-index="${index}" data-base-name="${baseName}">
        <p class="mb-1">
          ${baseName} (${weapons[0].count})
          <span class="weapon-type ${weaponType}">[${weaponType}]</span>
          ${isOneTime ? '<span class="one-time-weapon">[One-Time]</span>' : ''}:
          <div class="form-check form-switch">
            <input class="form-check-input weapon-mode-toggle" type="checkbox"
                   id="${weaponId}" data-unit-id="${unit.id}" data-weapon-index="${index}"
                   ${activeMode === 1 ? 'checked' : ''}>
            <label class="form-check-label" for="${weaponId}">Toggle Mode</label>
          </div>
          <div class="weapon-modes">
            ${modesHTML}
          </div>
        </p>
      </div>
    `;
  } else {
    // Regular weapon
    const weapon = weapons[0];
    const damage = calculateWeaponDamage(weapon, targetToughness, false, includeOneTimeWeapons, optimalRange, [], 1, false, null, unit.unitRerolls, scenarioRerolls, targetFNP);
    const weaponType = getWeaponType(weapon);
    const isOneTime = isOneTimeWeapon(weapon);

    return `
      <p class="mb-1">
        ${baseName} (${weapon.count})
        <span class="weapon-type ${weaponType}">[${weaponType}]</span>
        ${isOneTime ? '<span class="one-time-weapon">[One-Time]</span>' : ''}:
        <span class="calculation-tooltip efficiency-value ${getEfficiencyClass(damage)}" data-tooltip="${generateCalculationTooltip(weapon, targetToughness, false, optimalRange, unit.unitRerolls, scenarioRerolls, targetFNP)}">
          ${damage.toFixed(3)}
        </span>
        <span class="damage-value">
          (${damage.toFixed(1)} dmg)
        </span>
      </p>
    `;
  }
}

/**
 * Build weapon stats table rows HTML
 */
function buildWeaponStatsHTML(baseName: string, weapons: Weapon[], includeOneTimeWeapons: boolean): string {
  // Skip weapons that should be excluded based on settings
  if (!includeOneTimeWeapons && weapons.some(w => isOneTimeWeapon(w))) {
    return '';
  }

  return weapons.map(weapon => {
    const chars = weapon.characteristics;
    const weaponType = getWeaponType(weapon);
    const isOneTime = isOneTimeWeapon(weapon);
    const modeName = weapon.name.includes(' - ') ? weapon.name.split(' - ')[1] : '';

    return `
      <tr>
        <td>
          ${baseName}${modeName ? ` (${modeName})` : ''}
          ${weapon.count > 1 ? ` (${weapon.count})` : ''}
          <span class="weapon-type ${weaponType}">[${weaponType}]</span>
          ${isOneTime ? '<span class="one-time-weapon">[One-Time]</span>' : ''}
        </td>
        <td>${chars.range || '-'}</td>
        <td>${chars.a || '-'}</td>
        <td>${chars.bs || chars.ws || '-'}</td>
        <td>${chars.s || '-'}</td>
        <td>${chars.ap || '0'}</td>
        <td>${chars.d || '-'}</td>
        <td><small>${chars.keywords || ''}</small></td>
      </tr>
    `;
  }).join('');
}<|MERGE_RESOLUTION|>--- conflicted
+++ resolved
@@ -217,13 +217,8 @@
                 }
               });
 
-<<<<<<< HEAD
-              const efficiency = calculateUnitEfficiency(unit, targetToughness, useOvercharge, includeOneTimeWeapons, optimalRange);
+              const efficiency = calculateUnitEfficiency(unit, targetToughness, useOvercharge, includeOneTimeWeapons, optimalRange, unitModes);
               const damage = calculateUnitDamage(unit, targetToughness, useOvercharge, unitModes, includeOneTimeWeapons, optimalRange, [], 1, false, null, scenarioRerolls, targetFNP);
-=======
-              const efficiency = calculateUnitEfficiency(unit, targetToughness, useOvercharge, includeOneTimeWeapons, optimalRange, unitModes);
-              const damage = calculateUnitDamage(unit, targetToughness, useOvercharge, unitModes, includeOneTimeWeapons, optimalRange);
->>>>>>> 4fd3b12d
               const damagePerPoint = damage.total / unit.points;
               const rangedDamagePerPoint = damage.ranged / unit.points;
               const meleeDamagePerPoint = damage.melee / unit.points;
@@ -357,12 +352,8 @@
   targetFNP?: number
 ): HTMLElement {
   const unitModes = weaponModes.get(unit.id);
-<<<<<<< HEAD
+  const unitEfficiency = calculateUnitEfficiency(unit, targetToughness, useOvercharge, includeOneTimeWeapons, optimalRange, unitModes);
   const unitDamage = calculateUnitDamage(unit, targetToughness, useOvercharge, unitModes, includeOneTimeWeapons, optimalRange, [], 1, false, null, scenarioRerolls, targetFNP);
-=======
-  const unitEfficiency = calculateUnitEfficiency(unit, targetToughness, useOvercharge, includeOneTimeWeapons, optimalRange, unitModes);
-  const unitDamage = calculateUnitDamage(unit, targetToughness, useOvercharge, unitModes, includeOneTimeWeapons, optimalRange);
->>>>>>> 4fd3b12d
   const damagePerPoint = unitDamage.total / unit.points;
   const rangedDamagePerPoint = unitDamage.ranged / unit.points;
   const meleeDamagePerPoint = unitDamage.melee / unit.points;
